import argparse

import neighborhoodwatch.cu_knn
from neighborhoodwatch.generate_dataset import generate_query_dataset, generate_base_dataset
from neighborhoodwatch.parquet_to_format import generate_ivec_fvec_files, generate_hdf5_file
from neighborhoodwatch.merge import merge_indices_and_distances
import sys
from rich import print as rprint
from rich.markdown import Markdown
import time
import os


def cleanup_partial_parquet():
    for filename in os.listdir():
        if filename.startswith("distances") or filename.startswith("indices") or filename.startswith("final"):
            os.remove(filename)


class KeepLineBreaksFormatter(argparse.RawTextHelpFormatter):
    pass

<<<<<<< HEAD
def main():
=======
>>>>>>> b4e4d842

def main():
    start_time = time.time()

    parser = argparse.ArgumentParser(
        description="""nw (neighborhood watch) uses GPU acceleration to generate ground truth KNN datasets""",
        epilog="""
Some example commands:\n
    nw 10000 10000 1024 -k 100 -m 'intfloat/e5-large-v2' --disable-memory-tuning
    nw 10000 10000 768 -k 100 -m 'textembedding-gecko' --disable-memory-tuning
    nw 10000 10000 384 -k 100 -m 'intfloat/e5-small-v2' --disable-memory-tuning
    nw 10000 10000 768 -k 100 -m 'intfloat/e5-base-v2' --disable-memory-tuning
        """, formatter_class=KeepLineBreaksFormatter)
    parser.add_argument('query_count', type=int, help="number of query vectors to generate")
    parser.add_argument('base_count', type=int, help="number of base vectors to generate")
    parser.add_argument('dimensions', type=int, help="number of dimensions for the embedding model")
    parser.add_argument('-k', '--k', type=int, default=100, help='number of neighbors to compute per query vector')
<<<<<<< HEAD
    parser.add_argument('-m', '--model_name', type=str, default='ada-002', help='model name to use for generating embeddings, i.e. ada_002, textembedding-gecko, or intfloat/e5-large-v2')
=======
    parser.add_argument('-m', '--model_name', type=str, default='ada-002', help='model name to use for generating embeddings, i.e. ada-002, textembedding-gecko, or intfloat/e5-large-v2')
    parser.add_argument('-d', '--data_dir', type=str, default='knn_dataset', help='Directory to store the generated data (default: knn_dataset)')
>>>>>>> b4e4d842
    parser.add_argument('--enable-memory-tuning', action='store_true', help='Enable memory tuning')
    parser.add_argument('--disable-memory-tuning', action='store_false', help='Disable memory tuning (useful for very small datasets)')
    parser.add_argument('--gen-hdf5', action=argparse.BooleanOptionalAction, default=True, help='Generate hdf5 files (default: True)')
    parser.add_argument('--validation', action=argparse.BooleanOptionalAction, default=False, help='Validate the generated files (default: False)')
    
    args = parser.parse_args()

    rprint('', Markdown(f"""**Neighborhood Watch** is generating brute force neighbors based on the wikipedia dataset with the following specification:\n
* query count: `{args.query_count}`\n
* base vector count: `{args.base_count}`\n
* model name: `{args.model_name}`\n
* dimension size: `{args.dimensions}`"""), '')

    if not os.path.exists(args.data_dir):
        os.makedirs(args.data_dir)

    rprint(Markdown("**Generating query dataset** "),'')
    section_time = time.time()
    query_filename = generate_query_dataset(args.data_dir, args.query_count, args.model_name)
    rprint(Markdown(f"(**Duration**: `{time.time() - section_time:.2f} seconds out of {time.time() - start_time:.2f} seconds`)"))
    rprint(Markdown("---"),'')

    rprint(Markdown("**Generating base dataset** "),'')
    section_time = time.time()
    base_filename = generate_base_dataset(args.data_dir, query_filename, args.base_count, args.model_name)
    rprint(Markdown(f"(**Duration**: `{time.time() - section_time:.2f} seconds out of {time.time() - start_time:.2f} seconds`)"))
    rprint(Markdown("---"),'')

    cleanup_partial_parquet()

    rprint(Markdown("**Computing knn** "),'')
    section_time = time.time()
    neighborhoodwatch.cu_knn.compute_knn(args.data_dir, query_filename, args.query_count, base_filename, args.base_count,
                                         args.dimensions, args.enable_memory_tuning, args.k)
    rprint(Markdown(f"(**Duration**: `{time.time() - section_time:.2f} seconds out of {time.time() - start_time:.2f} seconds`)"))
    rprint(Markdown("---"),'')

    rprint(Markdown("**Merging indices and distances** "),'')
    section_time = time.time()
    neighborhoodwatch.merge.merge_indices_and_distances(args.data_dir)
    rprint(Markdown(f"(**Duration**: `{time.time() - section_time:.2f} seconds out of {time.time() - start_time:.2f} seconds`)"))
    rprint(Markdown("---"),'')

    rprint(Markdown("**Generating ivec's and fvec's** "), '')
    section_time = time.time()
    query_vector_fvec, indices_ivec, distances_fvec, base_vector_fvec = \
        neighborhoodwatch.parquet_to_format.generate_ivec_fvec_files(args.data_dir,
                                                                     'final_indices.parquet',
                                                                     base_filename,
                                                                     query_filename,
                                                                     'final_distances.parquet',
                                                                     args.base_count,
                                                                     args.query_count,
                                                                     args.k,
                                                                     args.dimensions,
                                                                     args.model_name)
    rprint(Markdown(f"(**Duration**: `{time.time() - section_time:.2f} seconds out of {time.time() - start_time:.2f} seconds`)"))
    rprint(Markdown("---"),'')

    if args.gen_hdf5:
        rprint(Markdown("**Generating hdf5** "), '')
        section_time = time.time()
        neighborhoodwatch.parquet_to_format.generate_hdf5_file(args.data_dir,
                                                               'final_indices.parquet',
                                                                base_filename,
                                                                query_filename,
                                                                'final_distances.parquet',
                                                                args.base_count,
                                                                args.query_count,
                                                                args.k,
                                                                args.dimensions,
                                                                args.model_name)
        rprint(Markdown(f"(**Duration**: `{time.time() - section_time:.2f} seconds out of {time.time() - start_time:.2f} seconds`)"))
        rprint(Markdown("---"),'')

    if args.validation:
        yes_no_str = input("Dataset validation is enabled and it may take a very long time to finish. Do you want to continue? (y/n/yes/no): ")
        if yes_no_str == 'y' or yes_no_str == 'yes':
            rprint(Markdown("**Validating ivec's and fvec's** "), '')
            section_time = time.time()
            neighborhoodwatch.parquet_to_format.validate_files(query_vector_fvec, indices_ivec, distances_fvec, base_vector_fvec)
            rprint(Markdown(f"(**Duration**: `{time.time() - section_time:.2f} seconds out of {time.time() - start_time:.2f} seconds`)"))
            rprint(Markdown("---"),'')


if __name__ == "__main__":
    if len(sys.argv) != 6:
        rprint(Markdown('Usage: `neighborhoodwatch.main(query_count base_count dimensions k)`'))
        sys.exit(1)

    query_count = int(sys.argv[2])
    base_count = int(sys.argv[4])
    dimensions = int(sys.argv[5])
    k = int(sys.argv[6])

    main(query_count, base_count, dimensions, k)<|MERGE_RESOLUTION|>--- conflicted
+++ resolved
@@ -20,10 +20,6 @@
 class KeepLineBreaksFormatter(argparse.RawTextHelpFormatter):
     pass
 
-<<<<<<< HEAD
-def main():
-=======
->>>>>>> b4e4d842
 
 def main():
     start_time = time.time()
@@ -41,12 +37,8 @@
     parser.add_argument('base_count', type=int, help="number of base vectors to generate")
     parser.add_argument('dimensions', type=int, help="number of dimensions for the embedding model")
     parser.add_argument('-k', '--k', type=int, default=100, help='number of neighbors to compute per query vector')
-<<<<<<< HEAD
-    parser.add_argument('-m', '--model_name', type=str, default='ada-002', help='model name to use for generating embeddings, i.e. ada_002, textembedding-gecko, or intfloat/e5-large-v2')
-=======
     parser.add_argument('-m', '--model_name', type=str, default='ada-002', help='model name to use for generating embeddings, i.e. ada-002, textembedding-gecko, or intfloat/e5-large-v2')
     parser.add_argument('-d', '--data_dir', type=str, default='knn_dataset', help='Directory to store the generated data (default: knn_dataset)')
->>>>>>> b4e4d842
     parser.add_argument('--enable-memory-tuning', action='store_true', help='Enable memory tuning')
     parser.add_argument('--disable-memory-tuning', action='store_false', help='Disable memory tuning (useful for very small datasets)')
     parser.add_argument('--gen-hdf5', action=argparse.BooleanOptionalAction, default=True, help='Generate hdf5 files (default: True)')
