import argparse

from neighborhoodwatch.generate_dataset import generate_query_dataset, generate_base_dataset
from neighborhoodwatch.model_generator import get_valid_model_names_string, get_effective_embedding_size, \
    is_valid_model_name
from neighborhoodwatch.parquet_to_format import generate_output_files, validate_files
from neighborhoodwatch.merge import merge_indices_and_distances
from neighborhoodwatch.cu_knn import compute_knn
from neighborhoodwatch.cu_knn_ds import compute_knn_ds
from neighborhoodwatch.nw_utils import *

import os
import sys
from rich import print as rprint
from rich.markdown import Markdown
import time


def cleanup_partial_parquet():
    for filename in os.listdir():
        if filename.startswith("distances") or filename.startswith("indices") or filename.startswith("final"):
            os.remove(filename)


class KeepLineBreaksFormatter(argparse.RawTextHelpFormatter):
    pass


def main():
    start_time = time.time()

    parser = argparse.ArgumentParser(
        description="""nw (neighborhood watch) uses GPU acceleration to generate ground truth KNN datasets""",
        epilog="""
Some example commands:\n
    nw 1000 10000 -k 100 -m 'textembedding-gecko' --disable-memory-tuning
    nw 1000 10000 -k 100 -m 'intfloat/e5-large-v2' --disable-memory-tuning
    nw 1000 10000 -k 100 -m 'intfloat/e5-small-v2' --disable-memory-tuning
    nw 1000 10000 -k 100 -m 'intfloat/e5-base-v2' --disable-memory-tuning
        """, formatter_class=KeepLineBreaksFormatter)
    parser.add_argument('query_count', type=int, help="number of query vectors to generate")
    parser.add_argument('base_count', type=int, help="number of base vectors to generate")
    parser.add_argument('-m', '--model_name', type=str,
<<<<<<< HEAD
                        help=f'model name to use for generating embeddings and must be one of: {get_valid_model_names_string()}')
    parser.add_argument('-ods', '--output_dimension_size', type=int, default=None,
=======
                        help='model name to use for generating embeddings, i.e. text-embedding-ada-002, textembedding-gecko, or intfloat/e5-large-v2')
    parser.add_argument('-ods', '--output_dimension_size', type=int,
>>>>>>> c12f0e06
                        help="Output dimension size; can be different from model's default dimension size!")
    parser.add_argument('-odt', '--output_dtype', type=str, default='float',
                        help="Output dtype; currently only valid for VoyageAI model!")
    parser.add_argument('-k', '--k', type=int, default=100, help='number of neighbors to compute per query vector')
    parser.add_argument('--data-dir', type=str, default='knn_dataset',
                        help='Directory to store the generated data (default: knn_dataset)')
<<<<<<< HEAD
=======
    parser.add_argument('--norm-embed', action=argparse.BooleanOptionalAction, default=False,
                        help='Normalize the returned model embeddings (default: False)')
>>>>>>> c12f0e06
    parser.add_argument('--use-dataset-api', action=argparse.BooleanOptionalAction, default=False,
                        help='Use \'pyarrow.dataset\' API to read the dataset (default: True). Recommended for large datasets.')
    parser.add_argument('--gen-hdf5', action=argparse.BooleanOptionalAction, default=True,
                        help='Generate hdf5 files (default: True)')
    parser.add_argument('--post-validation', action=argparse.BooleanOptionalAction, default=False,
                        help='Validate the generated files (default: False)')
    parser.add_argument('--enable-memory-tuning', action='store_true', help='Enable memory tuning')
    parser.add_argument('--disable-memory-tuning', action='store_false',
                        help='Disable memory tuning (useful for very small datasets)')

    args = parser.parse_args()

    if not check_dataset_exists_remote():
        rprint(Markdown(f"The specified wikipedia dataset configuration/subset does not exist: {BASE_CONFIG}"))
        sys.exit(1)

    rprint('', Markdown(f"""**Neighborhood Watch** is generating brute force neighbors based on the wikipedia dataset with the following specification:\n
--- dataset/model specification ---\n
* source dataset version: `{BASE_DATASET}-{BASE_CONFIG}`\n
* query count: `{args.query_count}`\n
* base vector count: `{args.base_count}`\n
* model name: `{args.model_name}`\n
* output dimension size: `{args.output_dimension_size}`\n
* output dtype: `{args.output_dtype}` (currently only relevant for VoyageAI models)\n
* K: `{args.k}`\n
<<<<<<< HEAD
=======
* normalize embeddings: `{args.norm_embed}`\n
>>>>>>> c12f0e06
--- behavior specification ---\n
* use dataset API: `{args.use_dataset_api}`\n
* generated hdf5 file: `{args.gen_hdf5}`\n
* post validation: `{args.post_validation}`\n
* enable memory tuning: `{args.enable_memory_tuning}`
"""))
    rprint('', Markdown("---"))

<<<<<<< HEAD
    assert is_valid_model_name(args.model_name), \
        f"The given model name is invalid; must be one of: {get_valid_model_names_string()}"

    model_prefix = get_model_prefix(args.model_name)

    data_dir = f"{args.data_dir}/{model_prefix}/q{args.query_count}_b{args.base_count}_k{args.k}"
    if not os.path.exists(data_dir):
        os.makedirs(args.data_dir)

    output_dimension = get_effective_embedding_size(args.model_name, args.output_dimension_size)
=======
    model_prefix = get_model_prefix(args.model_name)
    data_dir = f"{args.data_dir}/{model_prefix}/q{args.query_count}_b{args.base_count}_k{args.k}"
    if not os.path.exists(data_dir):
        os.makedirs(data_dir)

    output_dimension = get_embedding_size(args.model_name, args.output_dimension_size)
>>>>>>> c12f0e06
    output_dtype = None
    if args.model_name.startswith('voyage'):
        output_dtype = args.output_dtype
        assert output_dtype in ['float', 'int8', 'uint8', 'binary', 'ubinary']

    rprint(Markdown("**Generating query dataset ......** "), '')
    section_time = time.time()
    query_filename = generate_query_dataset(data_dir,
                                            args.model_name,
                                            args.query_count,
                                            output_dimension,
<<<<<<< HEAD
                                            output_dtype)
=======
                                            args.norm_embed,
                                            output_dtype)

>>>>>>> c12f0e06
    rprint(Markdown(
        f"(**Duration**: `{time.time() - section_time:.2f} seconds out of {time.time() - start_time:.2f} seconds`)"))
    rprint(Markdown("---"), '')

    rprint(Markdown("**Generating base dataset ......** "), '')
    section_time = time.time()
    base_filename = generate_base_dataset(data_dir,
                                          args.model_name,
                                          query_filename,
                                          args.base_count,
                                          output_dimension,
<<<<<<< HEAD
=======
                                          args.norm_embed,
>>>>>>> c12f0e06
                                          output_dtype)
    rprint(Markdown(
        f"(**Duration**: `{time.time() - section_time:.2f} seconds out of {time.time() - start_time:.2f} seconds`)"))
    rprint(Markdown("---"), '')

    cleanup_partial_parquet()

    rprint(Markdown("**Computing knn ......** "), '')
<<<<<<< HEAD
    section_time = time.time()
    if args.use_dataset_api:
        compute_knn_ds(data_dir,
                       args.model_name,
=======

    if output_dtype is not None:
        final_indecies_filename_base = f"{model_prefix}_{output_dimension}_{output_dtype}_final_indices_query{args.query_count}_k{args.k}"
        final_distances_filename_base = f"{model_prefix}_{output_dimension}_{output_dtype}_final_distances_query{args.query_count}_k{args.k}"
    else:
        final_indecies_filename_base = f"{model_prefix}_{output_dimension}_final_indices_query{args.query_count}_k{args.k}"
        final_distances_filename_base = f"{model_prefix}_{output_dimension}_final_distances_query{args.query_count}_k{args.k}"

    if not args.norm_embed:
        final_indecies_filename = get_full_filename(data_dir, f"{final_indecies_filename_base}.parquet")
        final_distances_filename = get_full_filename(data_dir, f"{final_distances_filename_base}.parquet")
    else:
        final_indecies_filename = get_full_filename(data_dir, f"{final_indecies_filename_base}_normalized.parquet")
        final_distances_filename = get_full_filename(data_dir, f"{final_distances_filename_base}_normalized.parquet")

    section_time = time.time()
    if args.use_dataset_api:
        compute_knn_ds(data_dir,
>>>>>>> c12f0e06
                       output_dimension,
                       query_filename,
                       args.query_count,
                       base_filename,
                       args.base_count,
                       final_indecies_filename,
                       final_distances_filename,
                       args.enable_memory_tuning,
                       args.k)
    else:
        compute_knn(data_dir,
                    output_dimension,
                    query_filename,
                    args.query_count,
                    base_filename,
                    args.base_count,
                    final_indecies_filename,
                    final_distances_filename,
                    args.enable_memory_tuning,
                    args.k,
                    ignore_dimension_check=(model_prefix == 'voyage-3-large'))
    rprint(Markdown(
        f"(**Duration**: `{time.time() - section_time:.2f} seconds out of {time.time() - start_time:.2f} seconds`)"))
    rprint(Markdown("---"), '')

    rprint(Markdown("**Merging indices and distances ......** "), '')
    section_time = time.time()
<<<<<<< HEAD
    merge_indices_and_distances(args.data_dir)
=======
    merge_indices_and_distances(data_dir,
                                model_prefix,
                                output_dimension,
                                final_indecies_filename,
                                final_distances_filename,
                                args.k,
                                output_dtype)
>>>>>>> c12f0e06
    rprint(Markdown(
        f"(**Duration**: `{time.time() - section_time:.2f} seconds out of {time.time() - start_time:.2f} seconds`)"))
    rprint(Markdown("---"), '')

    rprint(Markdown("**Generating ivec's and fvec's ......** "), '')
    section_time = time.time()
<<<<<<< HEAD
    query_vector_fvec, indices_ivec, distances_fvec, base_vector_fvec = \
        generate_output_files(args.data_dir,
                              model_prefix,
                              output_dimension,
                              f"final_indices.parquet",
                              base_filename,
                              query_filename,
                              f"final_distances.parquet",
                              args.base_count,
                              args.query_count,
                              args.k,
                              args.gen_hdf5)
=======
    query_vector_fvec, query_df_hdf5, base_vector_fvec, base_df_hdf5, indices_ivec, distances_fvec = \
        generate_ivec_fvec_files(data_dir,
                                 args.model_name,
                                 output_dimension,
                                 base_filename,
                                 query_filename,
                                 final_indecies_filename,
                                 final_distances_filename,
                                 args.base_count,
                                 args.query_count,
                                 args.k,
                                 args.norm_embed,
                                 column_names=None,
                                 output_dtype=output_dtype)
>>>>>>> c12f0e06
    rprint(Markdown(
        f"(**Duration**: `{time.time() - section_time:.2f} seconds out of {time.time() - start_time:.2f} seconds`)"))
    rprint(Markdown("---"), '')

<<<<<<< HEAD
=======
    if args.gen_hdf5:
        rprint(Markdown("**Generating hdf5 ......** "), '')
        section_time = time.time()
        generate_hdf5_file(data_dir,
                           model_prefix,
                           output_dimension,
                           base_df_hdf5,
                           query_df_hdf5,
                           final_indecies_filename,
                           final_distances_filename,
                           args.base_count,
                           args.query_count,
                           args.k,
                           args.norm_embed,
                           output_dtype)
        rprint(Markdown(
            f"(**Duration**: `{time.time() - section_time:.2f} seconds out of {time.time() - start_time:.2f} seconds`)"))
        rprint(Markdown("---"), '')

>>>>>>> c12f0e06
    if args.post_validation:
        yes_no_str = input(
            "Dataset validation is enabled and it may take a very long time to finish. Do you want to continue? (y/n/yes/no): ")
        if yes_no_str == 'y' or yes_no_str == 'yes':
            rprint(Markdown("**Validating ivec's and fvec's ......** "), '')
            section_time = time.time()
            validate_files(data_dir,
                           query_vector_fvec,
                           base_vector_fvec,
                           indices_ivec,
                           distances_fvec)
            rprint(Markdown(
                f"(**Duration**: `{time.time() - section_time:.2f} seconds out of {time.time() - start_time:.2f} seconds`)"))
            rprint(Markdown("---"), '')


if __name__ == "__main__":
    main()<|MERGE_RESOLUTION|>--- conflicted
+++ resolved
@@ -41,24 +41,14 @@
     parser.add_argument('query_count', type=int, help="number of query vectors to generate")
     parser.add_argument('base_count', type=int, help="number of base vectors to generate")
     parser.add_argument('-m', '--model_name', type=str,
-<<<<<<< HEAD
                         help=f'model name to use for generating embeddings and must be one of: {get_valid_model_names_string()}')
     parser.add_argument('-ods', '--output_dimension_size', type=int, default=None,
-=======
-                        help='model name to use for generating embeddings, i.e. text-embedding-ada-002, textembedding-gecko, or intfloat/e5-large-v2')
-    parser.add_argument('-ods', '--output_dimension_size', type=int,
->>>>>>> c12f0e06
                         help="Output dimension size; can be different from model's default dimension size!")
     parser.add_argument('-odt', '--output_dtype', type=str, default='float',
                         help="Output dtype; currently only valid for VoyageAI model!")
     parser.add_argument('-k', '--k', type=int, default=100, help='number of neighbors to compute per query vector')
     parser.add_argument('--data-dir', type=str, default='knn_dataset',
                         help='Directory to store the generated data (default: knn_dataset)')
-<<<<<<< HEAD
-=======
-    parser.add_argument('--norm-embed', action=argparse.BooleanOptionalAction, default=False,
-                        help='Normalize the returned model embeddings (default: False)')
->>>>>>> c12f0e06
     parser.add_argument('--use-dataset-api', action=argparse.BooleanOptionalAction, default=False,
                         help='Use \'pyarrow.dataset\' API to read the dataset (default: True). Recommended for large datasets.')
     parser.add_argument('--gen-hdf5', action=argparse.BooleanOptionalAction, default=True,
@@ -84,10 +74,6 @@
 * output dimension size: `{args.output_dimension_size}`\n
 * output dtype: `{args.output_dtype}` (currently only relevant for VoyageAI models)\n
 * K: `{args.k}`\n
-<<<<<<< HEAD
-=======
-* normalize embeddings: `{args.norm_embed}`\n
->>>>>>> c12f0e06
 --- behavior specification ---\n
 * use dataset API: `{args.use_dataset_api}`\n
 * generated hdf5 file: `{args.gen_hdf5}`\n
@@ -96,7 +82,6 @@
 """))
     rprint('', Markdown("---"))
 
-<<<<<<< HEAD
     assert is_valid_model_name(args.model_name), \
         f"The given model name is invalid; must be one of: {get_valid_model_names_string()}"
 
@@ -107,14 +92,6 @@
         os.makedirs(args.data_dir)
 
     output_dimension = get_effective_embedding_size(args.model_name, args.output_dimension_size)
-=======
-    model_prefix = get_model_prefix(args.model_name)
-    data_dir = f"{args.data_dir}/{model_prefix}/q{args.query_count}_b{args.base_count}_k{args.k}"
-    if not os.path.exists(data_dir):
-        os.makedirs(data_dir)
-
-    output_dimension = get_embedding_size(args.model_name, args.output_dimension_size)
->>>>>>> c12f0e06
     output_dtype = None
     if args.model_name.startswith('voyage'):
         output_dtype = args.output_dtype
@@ -126,13 +103,7 @@
                                             args.model_name,
                                             args.query_count,
                                             output_dimension,
-<<<<<<< HEAD
                                             output_dtype)
-=======
-                                            args.norm_embed,
-                                            output_dtype)
-
->>>>>>> c12f0e06
     rprint(Markdown(
         f"(**Duration**: `{time.time() - section_time:.2f} seconds out of {time.time() - start_time:.2f} seconds`)"))
     rprint(Markdown("---"), '')
@@ -144,10 +115,6 @@
                                           query_filename,
                                           args.base_count,
                                           output_dimension,
-<<<<<<< HEAD
-=======
-                                          args.norm_embed,
->>>>>>> c12f0e06
                                           output_dtype)
     rprint(Markdown(
         f"(**Duration**: `{time.time() - section_time:.2f} seconds out of {time.time() - start_time:.2f} seconds`)"))
@@ -156,31 +123,10 @@
     cleanup_partial_parquet()
 
     rprint(Markdown("**Computing knn ......** "), '')
-<<<<<<< HEAD
     section_time = time.time()
     if args.use_dataset_api:
         compute_knn_ds(data_dir,
                        args.model_name,
-=======
-
-    if output_dtype is not None:
-        final_indecies_filename_base = f"{model_prefix}_{output_dimension}_{output_dtype}_final_indices_query{args.query_count}_k{args.k}"
-        final_distances_filename_base = f"{model_prefix}_{output_dimension}_{output_dtype}_final_distances_query{args.query_count}_k{args.k}"
-    else:
-        final_indecies_filename_base = f"{model_prefix}_{output_dimension}_final_indices_query{args.query_count}_k{args.k}"
-        final_distances_filename_base = f"{model_prefix}_{output_dimension}_final_distances_query{args.query_count}_k{args.k}"
-
-    if not args.norm_embed:
-        final_indecies_filename = get_full_filename(data_dir, f"{final_indecies_filename_base}.parquet")
-        final_distances_filename = get_full_filename(data_dir, f"{final_distances_filename_base}.parquet")
-    else:
-        final_indecies_filename = get_full_filename(data_dir, f"{final_indecies_filename_base}_normalized.parquet")
-        final_distances_filename = get_full_filename(data_dir, f"{final_distances_filename_base}_normalized.parquet")
-
-    section_time = time.time()
-    if args.use_dataset_api:
-        compute_knn_ds(data_dir,
->>>>>>> c12f0e06
                        output_dimension,
                        query_filename,
                        args.query_count,
@@ -208,24 +154,13 @@
 
     rprint(Markdown("**Merging indices and distances ......** "), '')
     section_time = time.time()
-<<<<<<< HEAD
     merge_indices_and_distances(args.data_dir)
-=======
-    merge_indices_and_distances(data_dir,
-                                model_prefix,
-                                output_dimension,
-                                final_indecies_filename,
-                                final_distances_filename,
-                                args.k,
-                                output_dtype)
->>>>>>> c12f0e06
     rprint(Markdown(
         f"(**Duration**: `{time.time() - section_time:.2f} seconds out of {time.time() - start_time:.2f} seconds`)"))
     rprint(Markdown("---"), '')
 
     rprint(Markdown("**Generating ivec's and fvec's ......** "), '')
     section_time = time.time()
-<<<<<<< HEAD
     query_vector_fvec, indices_ivec, distances_fvec, base_vector_fvec = \
         generate_output_files(args.data_dir,
                               model_prefix,
@@ -238,48 +173,10 @@
                               args.query_count,
                               args.k,
                               args.gen_hdf5)
-=======
-    query_vector_fvec, query_df_hdf5, base_vector_fvec, base_df_hdf5, indices_ivec, distances_fvec = \
-        generate_ivec_fvec_files(data_dir,
-                                 args.model_name,
-                                 output_dimension,
-                                 base_filename,
-                                 query_filename,
-                                 final_indecies_filename,
-                                 final_distances_filename,
-                                 args.base_count,
-                                 args.query_count,
-                                 args.k,
-                                 args.norm_embed,
-                                 column_names=None,
-                                 output_dtype=output_dtype)
->>>>>>> c12f0e06
     rprint(Markdown(
         f"(**Duration**: `{time.time() - section_time:.2f} seconds out of {time.time() - start_time:.2f} seconds`)"))
     rprint(Markdown("---"), '')
 
-<<<<<<< HEAD
-=======
-    if args.gen_hdf5:
-        rprint(Markdown("**Generating hdf5 ......** "), '')
-        section_time = time.time()
-        generate_hdf5_file(data_dir,
-                           model_prefix,
-                           output_dimension,
-                           base_df_hdf5,
-                           query_df_hdf5,
-                           final_indecies_filename,
-                           final_distances_filename,
-                           args.base_count,
-                           args.query_count,
-                           args.k,
-                           args.norm_embed,
-                           output_dtype)
-        rprint(Markdown(
-            f"(**Duration**: `{time.time() - section_time:.2f} seconds out of {time.time() - start_time:.2f} seconds`)"))
-        rprint(Markdown("---"), '')
-
->>>>>>> c12f0e06
     if args.post_validation:
         yes_no_str = input(
             "Dataset validation is enabled and it may take a very long time to finish. Do you want to continue? (y/n/yes/no): ")
