--- conflicted
+++ resolved
@@ -13,26 +13,12 @@
 from neighborhoodwatch.nw_utils import *
 
 
-<<<<<<< HEAD
 def get_file_count(data_dir):
     str_pattern = f"{data_dir}/indices(\d+)\.parquet"
     pattern = re.compile(str_pattern)
     file_count = 0
 
     files = sorted(glob.glob(f"{data_dir}/indices*.parquet"))
-=======
-def get_file_count(data_dir, model_prefix, dimensions, output_dtype=None):
-    if output_dtype is not None:
-        str_pattern = r"" + data_dir + "/" + model_prefix + "_" + str(dimensions) + "_" + output_dtype + "_.+indices.+_(\d+)\.parquet"
-        files = sorted(glob.glob(f"{data_dir}/{model_prefix}_{dimensions}_{output_dtype}*_indices*.parquet"))
-    else:
-        str_pattern = r"" + data_dir + "/" + model_prefix + "_" + str(dimensions) + "_.+indices.+_(\d+)\.parquet"
-        files = sorted(glob.glob(f"{data_dir}/{model_prefix}_{dimensions}*_indices_*.parquet"))
-
-    pattern = re.compile(str_pattern)
-    file_count = 0
-
->>>>>>> c12f0e06
     for filename in files:
         match = pattern.match(filename)
         if match:
@@ -42,48 +28,20 @@
     return file_count
 
 
-<<<<<<< HEAD
 def merge_indices_and_distances(data_dir):
     file_count = get_file_count(data_dir)
 
     if file_count > 0:
         indices_table = pq.read_table(f"{data_dir}/indices0.parquet")
         distances_table = pq.read_table(f"{data_dir}/distances0.parquet")
-=======
-def read_ifvec_parquet_with_proper_schema(filename):
-    ifvec_table = pq.read_table(filename)
-    rownum_index = ifvec_table.schema.get_field_index('RowNum')
-    if rownum_index != -1:
-        ifvec_table.remove_column(rownum_index)
-
-    return ifvec_table
-
-
-def merge_indices_and_distances(data_dir,
-                                model_prefix,
-                                input_dimension,
-                                final_indices_filename,
-                                final_distances_filename,
-                                k=100,
-                                output_dtype=None):
-    file_count = get_file_count(data_dir, model_prefix, input_dimension, output_dtype)
-    print(f"===> file_count: {file_count}")
-
-    if file_count > 0:
-        indices_table = read_ifvec_parquet_with_proper_schema(final_indices_filename.replace(".parquet", f"_0.parquet"))
-        distances_table = read_ifvec_parquet_with_proper_schema(final_distances_filename.replace(".parquet", f"_0.parquet"))
->>>>>>> c12f0e06
 
         batch_size = min(10000000, len(indices_table))
 
         batch_count = math.ceil(len(indices_table) / batch_size)
 
-<<<<<<< HEAD
         final_indices_filename = f'{data_dir}/final_indices.parquet'
         final_distances_filename = f'{data_dir}/final_distances.parquet'
 
-=======
->>>>>>> c12f0e06
         final_indices_writer = pq.ParquetWriter(final_indices_filename, indices_table.schema)
         final_distances_writer = pq.ParquetWriter(final_distances_filename, distances_table.schema)
 
@@ -91,7 +49,6 @@
             final_indices = pd.DataFrame()
             final_distances = pd.DataFrame()
 
-<<<<<<< HEAD
             for i in range(file_count):
                 indices_table = pq.read_table(f"{data_dir}/indices{i}.parquet")
                 distances_table = pq.read_table(f"{data_dir}/distances{i}.parquet")
@@ -101,11 +58,6 @@
 
                 rownum_index = distances_table.schema.get_field_index('RowNum')
                 distances_table = distances_table.remove_column(rownum_index)
-=======
-            for i in tqdm(range(file_count)):
-                indices_table = read_ifvec_parquet_with_proper_schema(final_indices_filename.replace(".parquet", f"_{i}.parquet"))
-                distances_table = read_ifvec_parquet_with_proper_schema(final_distances_filename.replace(".parquet", f"_{i}.parquet"))
->>>>>>> c12f0e06
 
                 if start != batch_count:
                     indices_batch = indices_table.slice(start, batch_size).to_pandas()
