import sys

import cudf
import pyarrow.parquet as pq
import pyarrow.dataset as ds
import pyarrow as pa
import cupy as cp
from tqdm import tqdm
import pandas as pd
import gc
import math
import numpy as np
from pylibraft.neighbors.brute_force import knn
import rmm
from rich import print as rprint
from rich.markdown import Markdown

from neighborhoodwatch.nw_utils import *


##
# The main data processing taks in this script is based on
# pyarrow.Dataset API
#
## 


def stream_cudf_to_parquet(df, chunk_size, filename):
    """
    Stream a cuDF DataFrame to a single Parquet file in chunks.

    Parameters:
    - df: cuDF DataFrame
    - chunk_size: Number of rows for each chunk
    - filename: Output Parquet file name
    """
    writer = None

    num_chunks = (len(df) + chunk_size - 1) // chunk_size

    for i in range(num_chunks):
        start_idx = i * chunk_size
        end_idx = start_idx + chunk_size
        df_chunk = df.iloc[start_idx:end_idx]

        table_chunk = cudf.DataFrame.to_arrow(df_chunk)

        if writer is None:
            writer = pq.ParquetWriter(filename, table_chunk.schema)

        writer.write_table(table_chunk)

    writer.close()


# GPU memory per card
def get_gpu_memory():
    import nvidia_smi
    nvidia_smi.nvmlInit()
    handle = nvidia_smi.nvmlDeviceGetHandleByIndex(0)
    total_memory = nvidia_smi.nvmlDeviceGetMemoryInfo(handle).total
    nvidia_smi.nvmlShutdown()
    return total_memory


def get_df_for_batch(dataset, batch_size, column_names):
    num_rows = dataset_count(dataset)
    indices = np.arange(0, min(num_rows, batch_size))
    batch = drop_columns(dataset.take(indices), column_names)
    return cudf.DataFrame.from_arrow(batch)


def drop_columns(table, keep_columns):
    columns_to_drop = list(set(table.schema.names) - set(keep_columns))
    for col in columns_to_drop:
        if col in table.schema.names:
            col_index = table.schema.get_field_index(col)
            table = table.remove_column(col_index)
    return table


# dataset: pyarrow.dataset.Dataset
# rmm: RAPIDS memory manager
def tune_memory(dataset, batch_size, max_memory_threshold, rmm, column_names):
    num_rows = dataset_count(dataset)
    rprint(Markdown(f"Tuning memory settings (num rows: {num_rows}; initial batch size: {batch_size}) ..."))

    total_gpu_memory = get_gpu_memory()
    print("-- total memory per GPU:", total_gpu_memory)

    # Measure GPU memory usage after converting to cuDF dataframe
    df = get_df_for_batch(dataset, batch_size, column_names)
    memory_used = df.memory_usage().sum()
    print(f"-- dataframe memory_used {memory_used} for a batch size of {batch_size}")

    factor = math.ceil((total_gpu_memory * max_memory_threshold) / memory_used)
    print(f"-- batch processing adjustment factor (per GPU): {factor}")
    
    batch_size *= factor  # or any other increment factor you find suitable
    while True:
        try:
            if num_rows < batch_size:
                print(f"-- the calculated batch size {batch_size} is bigger than total rows {num_rows}. Use total rows as the target batch size!")
                batch_size = num_rows
                break 
    
            rmm.reinitialize(pool_allocator=False)

            # process a new batch with adjusted batch size
            df = get_df_for_batch(dataset, batch_size, column_names)
            memory_used = df.memory_usage().sum()

            print(f"-- mm_thresh{max_memory_threshold}")
            print(f"-- mem limit {max_memory_threshold*total_gpu_memory}")
            print(f"-- mem used {memory_used}")

            if memory_used > max_memory_threshold * total_gpu_memory:
                # If the memory used goes beyond the threshold, break and set the batch size
                # to the last successful size.
                batch_size = int(0.8 * batch_size)
                print(f"-- found threshold {batch_size}")
                break
            else:
                print(f"-- memory used ratio {memory_used / total_gpu_memory}, batch_size {batch_size}")
                batch_size *= 1.2

        except Exception as e:
            batch_size = int(0.8 * batch_size)
            print(f"-- exception {e}, max {batch_size}")
            break
    
    return batch_size


def load_dataset(data_dir, filename):
    dataset = ds.dataset(get_full_filename(data_dir, filename), format="parquet")
    return dataset


def slice_dataset(dataset, start, end):
    indices = np.arange(start, end)
    return ds.dataset(dataset.take(indices))


def get_embedding_count(table):
    column_names = table.schema.names
    matching_columns = [name for name in column_names if name.startswith('embedding_')]
    return len(matching_columns)


def dataset_count(dataset):
    return dataset.scanner(batch_size=100000).count_rows()


def get_dataset_columns(dataset, n):
    all_columns = dataset.schema.names

    if 'text' in all_columns:
        column_names = ['text']
    if 'question' in all_columns:
        column_names = ['question']

    for i in range(n):
        column_names.append(f'embedding_{i}')

    return column_names


def compute_knn_ds(data_dir,
                   dimensions,
                   query_filename,
                   query_count,
                   base_filename,
                   base_count,
                   final_indecies_filename,
                   final_distances_filename,
                   mem_tune=False,
                   k=100,
                   initial_batch_size=200000,
                   max_memory_threshold=0.2,
                   split=True):
    rmm.mr.set_current_device_resource(rmm.mr.PoolMemoryResource(rmm.mr.ManagedMemoryResource()))

    batch_size = initial_batch_size

    query_dataset = load_dataset(data_dir, query_filename)
    query_dataset = slice_dataset(query_dataset, 0, query_count)
    query_column_names = get_dataset_columns(query_dataset, dimensions)
    
    base_dataset = load_dataset(data_dir, base_filename)
    base_dataset = slice_dataset(base_dataset, 0, base_count)
    base_column_names = get_dataset_columns(base_dataset, dimensions)

    empty_schema = pa.schema([])
    empty_table = pa.table({}, schema=empty_schema)
    empty_dataset = ds.dataset([empty_table])
    
    if mem_tune:
        batch_size = tune_memory(base_dataset, batch_size, max_memory_threshold, rmm, base_column_names)

    ## Not used (pyarrow.dataset.Dataset.to_batches() used instead)
    # batch_count = math.ceil(len(base_dataset) / batch_size)
    assert (base_count % batch_size == 0) or k <= (base_count % batch_size), f"Cannot generate k of {k} with only {base_count} rows and batch_size of {batch_size}."
    
    process_dataset_batches(final_indecies_filename,
                            final_distances_filename,
                            base_dataset, 
                            base_column_names,
                            query_dataset,
                            query_column_names, 
                            batch_size, 
                            query_count,
                            k, 
                            split)


def cleanup(*args):
    for arg in args:
        try:
            del arg
        except:
            pass
    gc.collect()
    rmm.reinitialize(pool_allocator=False)


def process_dataset_batches(final_indecies_filename,
                            final_distances_filename,
                            base_dataset, 
                            base_column_names,
                            query_dataset, 
                            query_column_names,
                            batch_size,
                            query_count,
                            k, 
                            split):
    i = 0
    for base_batch in tqdm(base_dataset.to_batches(batch_size=batch_size, columns=base_column_names)):
        batch_offset = batch_size * i
        
        base_df = cudf.DataFrame.from_arrow(pa.Table.from_batches([base_batch]))
        base_df_numeric = base_df.select_dtypes(['float32', 'float64'])
        cleanup(base_df)
        
        base_ds = cp.from_dlpack(base_df_numeric.to_dlpack()).copy(order='C')

        distances = cudf.DataFrame()
        indices = cudf.DataFrame()

        if split:
            assert (k <= len(base_ds))

            for query_batch in query_dataset.to_batches(batch_size=batch_size, columns=query_column_names):
                query_df = cudf.DataFrame.from_arrow(pa.Table.from_batches([query_batch]))
                query_df_numeric = query_df.select_dtypes(['float32', 'float64'])
                cleanup(query_df)

                query_ds = cp.from_dlpack(query_df_numeric.to_dlpack()).copy(order='C')

                cupydistances, cupyindices = knn(base_ds, query_ds, k)
                distances_q = cudf.from_pandas(pd.DataFrame(cp.asarray(cupydistances).get()))
                # add batch_offset to indices
                indices_q = cudf.from_pandas(pd.DataFrame((cp.asarray(cupyindices) + batch_offset).get()))

                # cosine_dist= cosine(dataset[775].get(),query[0].get())
                # distance = 1 - dot_product(dataset[775],query[0])
                # isClose = np.isclose(2*distance, distances1[0][0])
                # print(isClose)

                distances = cudf.concat([distances, distances_q], ignore_index=True)
                indices = cudf.concat([indices, indices_q], ignore_index=True)

            distances.columns = distances.columns.astype(str)
            indices.columns = indices.columns.astype(str)

        assert (len(distances) == query_count)
        assert (len(indices) == query_count)
<<<<<<< HEAD

        distances['RowNum'] = range(0, len(distances))
        indices['RowNum'] = range(0, len(indices))

        stream_cudf_to_parquet(distances, 100000, f'distances{i}.parquet')
        stream_cudf_to_parquet(indices, 100000, f'indices{i}.parquet')
=======
 
        stream_cudf_to_parquet(distances, 100000, final_distances_filename)
        stream_cudf_to_parquet(indices, 100000, final_indecies_filename)
>>>>>>> c12f0e06

        cleanup(base_ds, base_df_numeric, query_ds, query_df_numeric, 
                distances, indices, distances_q, indices_q, 
                base_batch, query_batch)
        
        i += 1<|MERGE_RESOLUTION|>--- conflicted
+++ resolved
@@ -275,18 +275,12 @@
 
         assert (len(distances) == query_count)
         assert (len(indices) == query_count)
-<<<<<<< HEAD
 
         distances['RowNum'] = range(0, len(distances))
         indices['RowNum'] = range(0, len(indices))
 
         stream_cudf_to_parquet(distances, 100000, f'distances{i}.parquet')
         stream_cudf_to_parquet(indices, 100000, f'indices{i}.parquet')
-=======
- 
-        stream_cudf_to_parquet(distances, 100000, final_distances_filename)
-        stream_cudf_to_parquet(indices, 100000, final_indecies_filename)
->>>>>>> c12f0e06
 
         cleanup(base_ds, base_df_numeric, query_ds, query_df_numeric, 
                 distances, indices, distances_q, indices_q, 
