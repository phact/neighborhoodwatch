--- conflicted
+++ resolved
@@ -9,6 +9,7 @@
 import numpy as np
 from pylibraft.neighbors.brute_force import knn
 from cuvs.neighbors import brute_force
+from cuvs.neighbors import brute_force
 import rmm
 from rich import print as rprint
 from rich.markdown import Markdown
@@ -67,25 +68,23 @@
     total_gpu_memory = nvidia_smi.nvmlDeviceGetMemoryInfo(handle).total
 
     print("-- total memory:", total_gpu_memory)
+    print("-- total memory:", total_gpu_memory)
 
     nvidia_smi.nvmlShutdown()
 
     # Measure GPU memory usage after converting to cuDF dataframe
     memory_used = df.memory_usage().sum()
     print(f"-- memory_used {memory_used}")
+    print(f"-- memory_used {memory_used}")
     factor = math.ceil((total_gpu_memory * .2) / memory_used)
+    print(f"-- factor {factor}")
     print(f"-- factor {factor}")
     batch_size *= factor  # or any other increment factor you find suitable
 
     while True:
         try:
             if num_rows < batch_size:
-<<<<<<< HEAD
                 print(f"-- the he calculated batch size {batch_size} is bigger than total rows {num_rows}. Use total rows as the target batch size!")
-=======
-                print(
-                    f"-- the calculated batch size {batch_size} is bigger than total rows {num_rows}. Use total rows as the target batch size!")
->>>>>>> c12f0e06
                 batch_size = num_rows
                 break
 
@@ -101,27 +100,25 @@
                 # to the last successful size.
                 batch_size = int(0.8 * batch_size)
                 print(f"-- found threshold {batch_size}")
+                print(f"-- found threshold {batch_size}")
                 break
             else:
                 print(f"-- memory used {memory_used}, ratio {memory_used / total_gpu_memory}, batch_size {batch_size}")
+                print(f"-- memory used {memory_used}, ratio {memory_used / total_gpu_memory}, batch_size {batch_size}")
                 batch_size *= 1.2
 
         except Exception as e:
             batch_size = int(0.8 * batch_size)
             print(f"-- exception {e}, max batch size {batch_size}")
+            print(f"-- exception {e}, max batch size {batch_size}")
             break
 
     return batch_size
 
 
 def load_table(data_dir, filename, start, end):
-<<<<<<< HEAD
     # If needed, add "thrift_string_size_limit=1000000000" option to avoid the error of exceeding the thrift string size limit
     return pq.read_table(get_full_filename(data_dir,filename)).slice(start, end)
-=======
-    # If needed, add "thrift_string_size_limit=1000000000" option to avoid the error of exeeding the thrift string size limit
-    return pq.read_table(get_full_filename(data_dir, filename)).slice(start, end)
->>>>>>> c12f0e06
 
 
 def drop_columns(table, keep_columns):
@@ -161,11 +158,7 @@
 
 
 def compute_knn(data_dir,
-<<<<<<< HEAD
                 dimensions,
-=======
-                input_dimensions,
->>>>>>> c12f0e06
                 query_filename,
                 query_count,
                 base_filename,
@@ -192,24 +185,10 @@
         batch_size = tune_memory(base_table, batch_size, max_memory_threshold, rmm)
 
     batch_count = math.ceil(len(base_table) / batch_size)
-<<<<<<< HEAD
     assert (len(base_table) % batch_size == 0) or k <= (len(base_table) % batch_size), \
         f"Cannot generate k of {k} with only {len(base_table)} rows and batch_size of {batch_size}."
 
     process_batches(base_table, query_table, batch_count, batch_size, k, split)
-=======
-    assert (len(base_table) % batch_size == 0) or k <= (
-            len(base_table) % batch_size), f"Cannot generate k of {k} with only {len(base_table)} rows and batch_size of {batch_size}."
-
-    process_batches(final_indecies_filename,
-                    final_distances_filename,
-                    base_table,
-                    query_table,
-                    batch_count,
-                    batch_size,
-                    k,
-                    split)
->>>>>>> c12f0e06
 
 
 def cleanup(*args):
@@ -222,7 +201,6 @@
     rmm.reinitialize(pool_allocator=False)
 
 
-<<<<<<< HEAD
 def process_batches(base_table,
                     query_table, 
                     batch_count, 
@@ -230,30 +208,14 @@
                     k, 
                     split,
                     engine='raft'):
-=======
-def process_batches(final_indecies_filename,
-                    final_distances_filename,
-                    base_table,
-                    query_table,
-                    batch_count,
-                    batch_size,
-                    k,
-                    split,
-                    engine='raft'
-                    ):
-    try:
-        os.remove(final_indecies_filename.replace(".parquet", f"*.parquet"))
-        os.remove(final_distances_filename.replace(".parquet", f"*.parquet"))
-    except OSError:
-        pass
-
->>>>>>> c12f0e06
     for start in tqdm(range(0, batch_count)):
         batch_offset = start * batch_size
         batch_length = batch_size if start != batch_count - 1 else len(base_table) - batch_offset
 
+
         dataset_batch = base_table.slice(batch_offset, batch_length)
         df = cudf.DataFrame.from_arrow(dataset_batch)
+
 
         df_numeric = df.select_dtypes(['float32', 'float64'])
         cleanup(df)
@@ -271,20 +233,31 @@
         indices = cudf.DataFrame()
         if not split:
             splits = 1
-<<<<<<< HEAD
 
         for i in tqdm(range(splits)):
             offset = i * rows_per_split
             length = rows_per_split if i != splits - 1 else len(query_table) - offset  # To handle the last chunk
-
+        if not split:
+            splits = 1
+
+        for i in tqdm(range(splits)):
+            offset = i * rows_per_split
+            length = rows_per_split if i != splits - 1 else len(query_table) - offset  # To handle the last chunk
+
+            query_batch = query_table.slice(offset, length)
             query_batch = query_table.slice(offset, length)
 
             df1 = cudf.DataFrame.from_arrow(query_batch)
             df_numeric1 = df1.select_dtypes(['float32', 'float64'])
+            df1 = cudf.DataFrame.from_arrow(query_batch)
+            df_numeric1 = df1.select_dtypes(['float32', 'float64'])
 
             cleanup(df1)
             query = cp.from_dlpack(df_numeric1.to_dlpack()).copy(order='C')
-
+            cleanup(df1)
+            query = cp.from_dlpack(df_numeric1.to_dlpack()).copy(order='C')
+
+            assert (k <= len(dataset))
             assert (k <= len(dataset))
 
             print(f"Dataset shape: {dataset.shape}, Query shape: {query.shape}")
@@ -318,38 +291,6 @@
             #cupydistances1, cupyindices1= brute_force.search(brute_force_index, query.astype(np.float32), k)
             #cupydistances1, cupyindices1= brute_force.search(brute_force_index, query, k)
             #cp.cuda.Stream.null.synchronize()  # Synchronize after search
-
-            distances1 = cudf.from_pandas(pd.DataFrame(cp.asarray(cupydistances1).get()))
-            # add batch_offset to indices
-            indices1 = cudf.from_pandas(pd.DataFrame((cp.asarray(cupyindices1) + batch_offset).get()))
-
-            distances = cudf.concat([distances, distances1], ignore_index=True)
-            indices = cudf.concat([indices, indices1], ignore_index=True)
-
-        distances.columns = distances.columns.astype(str)
-        indices.columns = indices.columns.astype(str)
-
-        assert (len(distances) == len(query_table))
-        assert (len(indices) == len(query_table))
-
-        stream_cudf_to_parquet(distances, 100000, f'distances{start}.parquet')
-        stream_cudf_to_parquet(indices, 100000, f'indices{start}.parquet')
-=======
-
-        for i in tqdm(range(splits)):
-            offset = i * rows_per_split
-            length = rows_per_split if i != splits - 1 else len(query_table) - offset  # To handle the last chunk
-
-            query_batch = query_table.slice(offset, length)
-
-            df1 = cudf.DataFrame.from_arrow(query_batch)
-            df_numeric1 = df1.select_dtypes(['float32', 'float64'])
-
-            cleanup(df1)
-            query = cp.from_dlpack(df_numeric1.to_dlpack()).copy(order='C')
-
-            assert (k <= len(dataset))
-
             print(f"Dataset shape: {dataset.shape}, Query shape: {query.shape}")
             cupydistances1 = None
             cupyindices1 = None
@@ -381,33 +322,50 @@
             #cupydistances1, cupyindices1= brute_force.search(brute_force_index, query.astype(np.float32), k)
             #cupydistances1, cupyindices1= brute_force.search(brute_force_index, query, k)
             #cp.cuda.Stream.null.synchronize()  # Synchronize after search
->>>>>>> c12f0e06
 
             distances1 = cudf.from_pandas(pd.DataFrame(cp.asarray(cupydistances1).get()))
             # add batch_offset to indices
             indices1 = cudf.from_pandas(pd.DataFrame((cp.asarray(cupyindices1) + batch_offset).get()))
-
-<<<<<<< HEAD
+            distances1 = cudf.from_pandas(pd.DataFrame(cp.asarray(cupydistances1).get()))
+            # add batch_offset to indices
+            indices1 = cudf.from_pandas(pd.DataFrame((cp.asarray(cupyindices1) + batch_offset).get()))
+
+            distances = cudf.concat([distances, distances1], ignore_index=True)
+            indices = cudf.concat([indices, indices1], ignore_index=True)
+            distances = cudf.concat([distances, distances1], ignore_index=True)
+            indices = cudf.concat([indices, indices1], ignore_index=True)
+
+        distances.columns = distances.columns.astype(str)
+        indices.columns = indices.columns.astype(str)
+
+        distances.columns = distances.columns.astype(str)
+        indices.columns = indices.columns.astype(str)
+
+        assert (len(distances) == len(query_table))
+        assert (len(indices) == len(query_table))
+
+        stream_cudf_to_parquet(distances, 100000, f'distances{start}.parquet')
+        stream_cudf_to_parquet(indices, 100000, f'indices{start}.parquet')
+
+        cleanup(df_numeric, distances, indices, dataset)
+
     # print("completed processing batches")
     # print("final distances shape: ", distances.shape)
     # print("final indices shape: ", indices.shape)
 
-=======
-            distances = cudf.concat([distances, distances1], ignore_index=True)
-            indices = cudf.concat([indices, indices1], ignore_index=True)
->>>>>>> c12f0e06
-
-        distances.columns = distances.columns.astype(str)
-        indices.columns = indices.columns.astype(str)
-
-        assert (len(distances) == len(query_table))
-        assert (len(indices) == len(query_table))
-
-        stream_cudf_to_parquet(distances, 100000, final_distances_filename.replace(".parquet", f"_{start}.parquet"))
-        stream_cudf_to_parquet(indices, 100000, final_indecies_filename.replace(".parquet", f"_{start}.parquet"))
-
-        cleanup(df_numeric, distances, indices, dataset)
-
-    print("completed processing batches")
-    print("final distances shape: ", distances.shape)
-    print("final indices shape: ", indices.shape)+
+if __name__ == "__main__":
+    if len(sys.argv) != 8:
+        print("Usage: python cu_knn.py model_name query_filename query_count base_filename base_count dimensions mem_tune k")
+        sys.exit(1)
+
+    model_name = sys.argv[1]
+    query_filename = sys.argv[2]
+    query_count = int(sys.argv[3])
+    base_filename = sys.argv[4]
+    base_count = int(sys.argv[5])
+    dimensions = int(sys.argv[6])
+    mem_tune = sys.argv[7] == 'True'
+    k = int(sys.argv[8])
+
+    compute_knn('.', model_name, query_filename, query_count, base_filename, base_count, dimensions, True, k)